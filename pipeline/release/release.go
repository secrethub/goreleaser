// Package release implements Pipe and manages github releases and its
// artifacts.
package release

import (
	"os"
	"path/filepath"

	"github.com/apex/log"
	"github.com/goreleaser/goreleaser/context"
	"github.com/goreleaser/goreleaser/internal/client"
	"github.com/goreleaser/goreleaser/pipeline"
	"golang.org/x/sync/errgroup"
)

// Pipe for github release
type Pipe struct{}

// Description of the pipe
func (Pipe) Description() string {
	return "Releasing to GitHub"
}

// Run the pipe
func (Pipe) Run(ctx *context.Context) error {
<<<<<<< HEAD
	client, err := client.NewGitHub(ctx, ctx.Config.Release.GitHub.APIURL, ctx.Config.Release.GitHub.UploadsURL)
=======
	client, err := client.NewGitHub(ctx, ctx.Config.Release.GitHub)
>>>>>>> 1cd2e5e6
	if err != nil {
		return err
	}
	return doRun(ctx, client)
}

func doRun(ctx *context.Context, client client.Client) error {
	if !ctx.Publish {
		return pipeline.Skip("--skip-publish is set")
	}
	log.WithField("tag", ctx.Git.CurrentTag).
		WithField("repo", ctx.Config.Release.GitHub.String()).
		Info("creating or updating release")
	body, err := describeBody(ctx)
	if err != nil {
		return err
	}
	releaseID, err := client.CreateRelease(ctx, body.String())
	if err != nil {
		return err
	}
	var g errgroup.Group
	sem := make(chan bool, ctx.Parallelism)
	for _, artifact := range ctx.Artifacts {
		sem <- true
		artifact := artifact
		g.Go(func() error {
			defer func() {
				<-sem
			}()
			return upload(ctx, client, releaseID, artifact)
		})
	}
	return g.Wait()
}

func upload(ctx *context.Context, client client.Client, releaseID int, artifact string) error {
	var path = filepath.Join(ctx.Config.Dist, artifact)
	file, err := os.Open(path)
	if err != nil {
		return err
	}
	defer func() { _ = file.Close() }()
	_, name := filepath.Split(path)
	log.WithField("file", file.Name()).WithField("name", name).Info("uploading to release")
	return client.Upload(ctx, releaseID, name, file)
}<|MERGE_RESOLUTION|>--- conflicted
+++ resolved
@@ -23,11 +23,7 @@
 
 // Run the pipe
 func (Pipe) Run(ctx *context.Context) error {
-<<<<<<< HEAD
-	client, err := client.NewGitHub(ctx, ctx.Config.Release.GitHub.APIURL, ctx.Config.Release.GitHub.UploadsURL)
-=======
 	client, err := client.NewGitHub(ctx, ctx.Config.Release.GitHub)
->>>>>>> 1cd2e5e6
 	if err != nil {
 		return err
 	}
