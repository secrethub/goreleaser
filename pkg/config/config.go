--- conflicted
+++ resolved
@@ -308,22 +308,14 @@
 
 // S3 contains s3 config
 type S3 struct {
-<<<<<<< HEAD
-	Region    string
-	Bucket    string
+	Region    string `yaml:",omitempty"`
+	Bucket    string `yaml:",omitempty"`
 	Artifacts []string
-	Folder    string
-	Profile   string
-	Endpoint  string // used for minio for example
-	ACL       string
-=======
-	Region   string   `yaml:",omitempty"`
-	Bucket   string   `yaml:",omitempty"`
-	Folder   string   `yaml:",omitempty"`
-	Profile  string   `yaml:",omitempty"`
-	Endpoint string   `yaml:",omitempty"` // used for minio for example
-	ACL      string   `yaml:",omitempty"`
-	IDs      []string `yaml:"ids,omitempty"`
+	Folder    string   `yaml:",omitempty"`
+	Profile   string   `yaml:",omitempty"`
+	Endpoint  string   `yaml:",omitempty"` // used for minio for example
+	ACL       string   `yaml:",omitempty"`
+	IDs       []string `yaml:"ids,omitempty"`
 }
 
 // Blob contains config for GO CDK blob
@@ -333,7 +325,6 @@
 	Folder   string   `yaml:",omitempty"`
 	KMSKey   string   `yaml:",omitempty"`
 	IDs      []string `yaml:"ids,omitempty"`
->>>>>>> 2c08ab87
 }
 
 // Put HTTP upload configuration
@@ -368,31 +359,6 @@
 
 // Project includes all project configuration
 type Project struct {
-<<<<<<< HEAD
-	ProjectName   string    `yaml:"project_name,omitempty"`
-	Env           []string  `yaml:",omitempty"`
-	Release       Release   `yaml:",omitempty"`
-	Brew          Homebrew  `yaml:",omitempty"`
-	Scoop         Scoop     `yaml:",omitempty"`
-	Builds        []Build   `yaml:",omitempty"`
-	Archive       Archive   `yaml:",omitempty"` // TODO: remove this
-	Archives      []Archive `yaml:",omitempty"`
-	NFPM          NFPM      `yaml:",omitempty"` // TODO: remove this
-	NFPMs         []NFPM    `yaml:"nfpms,omitempty"`
-	Snapcraft     Snapcraft `yaml:",omitempty"`
-	Snapshot      Snapshot  `yaml:",omitempty"`
-	Checksum      Checksum  `yaml:",omitempty"`
-	Dockers       []Docker  `yaml:",omitempty"`
-	Artifactories []Put     `yaml:",omitempty"`
-	Alpine        []Alpine  `yaml:",omitempty"`
-	Puts          []Put     `yaml:",omitempty"`
-	S3            []S3      `yaml:"s3,omitempty"`
-	Changelog     Changelog `yaml:",omitempty"`
-	Dist          string    `yaml:",omitempty"`
-	Sign          Sign      `yaml:",omitempty"`
-	EnvFiles      EnvFiles  `yaml:"env_files,omitempty"`
-	Before        Before    `yaml:",omitempty"`
-=======
 	ProjectName   string      `yaml:"project_name,omitempty"`
 	Env           []string    `yaml:",omitempty"`
 	Release       Release     `yaml:",omitempty"`
@@ -410,6 +376,7 @@
 	Checksum      Checksum    `yaml:",omitempty"`
 	Dockers       []Docker    `yaml:",omitempty"`
 	Artifactories []Put       `yaml:",omitempty"`
+	Alpine        []Alpine    `yaml:",omitempty"`
 	Puts          []Put       `yaml:",omitempty"`
 	S3            []S3        `yaml:"s3,omitempty"`
 	Blob          []Blob      `yaml:"blob,omitempty"` // TODO: remove this
@@ -420,7 +387,6 @@
 	Signs         []Sign      `yaml:",omitempty"`
 	EnvFiles      EnvFiles    `yaml:"env_files,omitempty"`
 	Before        Before      `yaml:",omitempty"`
->>>>>>> 2c08ab87
 
 	// this is a hack ¯\_(ツ)_/¯
 	SingleBuild Build `yaml:"build,omitempty"`
