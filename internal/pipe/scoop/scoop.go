// Package scoop provides a Pipe that generates a scoop.sh App Manifest and pushes it to a bucket
package scoop

import (
	"bytes"
	"encoding/json"
	"errors"
	"fmt"

	"github.com/goreleaser/goreleaser/internal/artifact"
	"github.com/goreleaser/goreleaser/internal/client"
	"github.com/goreleaser/goreleaser/internal/pipe"
	"github.com/goreleaser/goreleaser/internal/tmpl"
	"github.com/goreleaser/goreleaser/pkg/context"
)

// ErrNoWindows when there is no build for windows (goos doesn't contain windows)
var ErrNoWindows = errors.New("scoop requires a windows build")

// ErrTokenTypeNotImplementedForScoop indicates that a new token type was not implemented for this pipe
var ErrTokenTypeNotImplementedForScoop = errors.New("token type not implemented for scoop pipe")

// Pipe for build
type Pipe struct{}

func (Pipe) String() string {
	return "scoop manifest"
}

// Publish scoop manifest
func (Pipe) Publish(ctx *context.Context) error {
<<<<<<< HEAD
	if err := ctx.CheckPipe("scoop"); err != nil {
		return err
	}

	client, err := client.NewGitHub(ctx)
=======
	client, err := client.New(ctx)
>>>>>>> 2c08ab87
	if err != nil {
		return err
	}
	return doRun(ctx, client)
}

// Default sets the pipe defaults
func (Pipe) Default(ctx *context.Context) error {
	if ctx.Config.Scoop.Name == "" {
		ctx.Config.Scoop.Name = ctx.Config.ProjectName
	}
	if ctx.Config.Scoop.CommitAuthor.Name == "" {
		ctx.Config.Scoop.CommitAuthor.Name = "goreleaserbot"
	}
	if ctx.Config.Scoop.CommitAuthor.Email == "" {
		ctx.Config.Scoop.CommitAuthor.Email = "goreleaser@carlosbecker.com"
	}

	return nil
}

func doRun(ctx *context.Context, client client.Client) error {
	if ctx.Config.Scoop.Bucket.Name == "" {
		return pipe.Skip("scoop section is not configured")
	}

	// TODO mavogel: in another PR
	// check if release pipe is not configured!
	// if ctx.Config.Release.Disable {
	// }

	if ctx.Config.Archive.Format == "binary" {
		return pipe.Skip("archive format is binary")
	}

	var archives = ctx.Artifacts.Filter(
		artifact.And(
			artifact.ByGoos("windows"),
			artifact.ByType(artifact.UploadableArchive),
		),
	).List()
	if len(archives) == 0 {
		return ErrNoWindows
	}

	var path = ctx.Config.Scoop.Name + ".json"

	content, err := buildManifest(ctx, archives)
	if err != nil {
		return err
	}

	if ctx.SkipPublish {
		return pipe.ErrSkipPublishEnabled
	}
	if ctx.Config.Release.Draft {
		return pipe.Skip("release is marked as draft")
	}
	if ctx.Config.Release.Disable {
		return pipe.Skip("release is disabled")
	}
	return client.CreateFile(
		ctx,
		ctx.Config.Scoop.CommitAuthor,
		ctx.Config.Scoop.Bucket,
		content.Bytes(),
		path,
		fmt.Sprintf("Scoop update for %s version %s", ctx.Config.ProjectName, ctx.Git.CurrentTag),
	)
}

// Manifest represents a scoop.sh App Manifest, more info:
// https://github.com/lukesampson/scoop/wiki/App-Manifests
type Manifest struct {
	Version      string              `json:"version"`               // The version of the app that this manifest installs.
	Architecture map[string]Resource `json:"architecture"`          // `architecture`: If the app has 32- and 64-bit versions, architecture can be used to wrap the differences.
	Homepage     string              `json:"homepage,omitempty"`    // `homepage`: The home page for the program.
	License      string              `json:"license,omitempty"`     // `license`: The software license for the program. For well-known licenses, this will be a string like "MIT" or "GPL2". For custom licenses, this should be the URL of the license.
	Description  string              `json:"description,omitempty"` // Description of the app
	Persist      []string            `json:"persist,omitempty"`     // Persist data between updates
}

// Resource represents a combination of a url and a binary name for an architecture
type Resource struct {
	URL  string   `json:"url"`  // URL to the archive
	Bin  []string `json:"bin"`  // name of binary inside the archive
	Hash string   `json:"hash"` // the archive checksum
}

func buildManifest(ctx *context.Context, artifacts []*artifact.Artifact) (bytes.Buffer, error) {
	var result bytes.Buffer
	var manifest = Manifest{
		Version:      ctx.Version,
		Architecture: map[string]Resource{},
		Homepage:     ctx.Config.Scoop.Homepage,
		License:      ctx.Config.Scoop.License,
		Description:  ctx.Config.Scoop.Description,
		Persist:      ctx.Config.Scoop.Persist,
	}

	if ctx.Config.Scoop.URLTemplate == "" {
		switch ctx.TokenType {
		case context.TokenTypeGitHub:
			ctx.Config.Scoop.URLTemplate = fmt.Sprintf(
				"%s/%s/%s/releases/download/{{ .Tag }}/{{ .ArtifactName }}",
				ctx.Config.GitHubURLs.Download,
				ctx.Config.Release.GitHub.Owner,
				ctx.Config.Release.GitHub.Name,
			)
		case context.TokenTypeGitLab:
			ctx.Config.Scoop.URLTemplate = fmt.Sprintf(
				"%s/%s/%s/uploads/{{ .ArtifactUploadHash }}/{{ .ArtifactName }}",
				ctx.Config.GitLabURLs.Download,
				ctx.Config.Release.GitLab.Owner,
				ctx.Config.Release.GitLab.Name,
			)
		default:
			return result, ErrTokenTypeNotImplementedForScoop
		}
	}

	for _, artifact := range artifacts {
		var arch = "64bit"
		if artifact.Goarch == "386" {
			arch = "32bit"
		}

		url, err := tmpl.New(ctx).
			WithArtifact(artifact, map[string]string{}).
			Apply(ctx.Config.Scoop.URLTemplate)
		if err != nil {
			return result, err
		}

		sum, err := artifact.Checksum("sha256")
		if err != nil {
			return result, err
		}

		manifest.Architecture[arch] = Resource{
			URL:  url,
			Bin:  binaries(artifact),
			Hash: sum,
		}
	}

	data, err := json.MarshalIndent(manifest, "", "    ")
	if err != nil {
		return result, err
	}
	_, err = result.Write(data)
	return result, err
}

func binaries(a *artifact.Artifact) []string {
	// nolint: prealloc
	var bins []string
	for _, b := range a.ExtraOr("Builds", []*artifact.Artifact{}).([]*artifact.Artifact) {
		bins = append(bins, b.ExtraOr("Binary", "").(string)+".exe")
	}
	return bins
}<|MERGE_RESOLUTION|>--- conflicted
+++ resolved
@@ -29,15 +29,11 @@
 
 // Publish scoop manifest
 func (Pipe) Publish(ctx *context.Context) error {
-<<<<<<< HEAD
 	if err := ctx.CheckPipe("scoop"); err != nil {
 		return err
 	}
 
-	client, err := client.NewGitHub(ctx)
-=======
 	client, err := client.New(ctx)
->>>>>>> 2c08ab87
 	if err != nil {
 		return err
 	}
