// Package env implements the Pipe interface providing validation of
// missing environment variables needed by the release process.
package env

import (
	"bufio"
	"os"

	"github.com/goreleaser/goreleaser/internal/pipe"
	"github.com/goreleaser/goreleaser/pkg/context"
	homedir "github.com/mitchellh/go-homedir"
	"github.com/pkg/errors"
)

// ErrMissingToken indicates an error when GITHUB_TOKEN, GITLAB_TOKEN and GITEA_TOKEN are all missing in the environment
var ErrMissingToken = errors.New("missing GITHUB_TOKEN, GITLAB_TOKEN and GITEA_TOKEN")

// ErrMultipleTokens indicates that multiple tokens are defined. ATM only one of them if allowed
// See https://github.com/goreleaser/goreleaser/pull/809
var ErrMultipleTokens = errors.New("multiple tokens defined. Only one is allowed")

// Pipe for env
type Pipe struct{}

func (Pipe) String() string {
	return "loading environment variables"
}

// Default sets the pipe defaults
func (Pipe) Default(ctx *context.Context) error {
	var env = &ctx.Config.EnvFiles
	if env.GitHubToken == "" {
		env.GitHubToken = "~/.config/goreleaser/github_token"
	}
	if env.GitLabToken == "" {
		env.GitLabToken = "~/.config/goreleaser/gitlab_token"
	}
	if env.GiteaToken == "" {
		env.GiteaToken = "~/.config/goreleaser/gitea_token"
	}
	return nil
}

// Run the pipe
func (Pipe) Run(ctx *context.Context) error {
<<<<<<< HEAD
	if err := ctx.CheckPipe("github"); err != nil {
		return err
	}

	token, err := loadEnv("GITHUB_TOKEN", ctx.Config.EnvFiles.GitHubToken)
	ctx.Token = token
=======
	githubToken, githubTokenErr := loadEnv("GITHUB_TOKEN", ctx.Config.EnvFiles.GitHubToken)
	gitlabToken, gitlabTokenErr := loadEnv("GITLAB_TOKEN", ctx.Config.EnvFiles.GitLabToken)
	giteaToken, giteaTokenErr := loadEnv("GITEA_TOKEN", ctx.Config.EnvFiles.GiteaToken)

>>>>>>> 2c08ab87
	if ctx.SkipPublish {
		return pipe.ErrSkipPublishEnabled
	}
	if ctx.Config.Release.Disable {
		return pipe.Skip("release pipe is disabled")
	}

	numOfTokens := 0
	if githubToken != "" {
		numOfTokens++
	}
	if gitlabToken != "" {
		numOfTokens++
	}
	if giteaToken != "" {
		numOfTokens++
	}
	if numOfTokens > 1 {
		return ErrMultipleTokens
	}

	noTokens := githubToken == "" && gitlabToken == "" && giteaToken == ""
	noTokenErrs := githubTokenErr == nil && gitlabTokenErr == nil && giteaTokenErr == nil

	if noTokens && noTokenErrs {
		return ErrMissingToken
	}

	if gitlabTokenErr != nil {
		return errors.Wrap(gitlabTokenErr, "failed to load gitlab token")
	}

	if githubTokenErr != nil {
		return errors.Wrap(githubTokenErr, "failed to load github token")
	}

	if giteaTokenErr != nil {
		return errors.Wrap(giteaTokenErr, "failed to load gitea token")
	}

	if githubToken != "" {
		ctx.TokenType = context.TokenTypeGitHub
		ctx.Token = githubToken
	}

	if gitlabToken != "" {
		ctx.TokenType = context.TokenTypeGitLab
		ctx.Token = gitlabToken
	}

	if giteaToken != "" {
		ctx.TokenType = context.TokenTypeGitea
		ctx.Token = giteaToken
	}

	return nil
}

func loadEnv(env, path string) (string, error) {
	val := os.Getenv(env)
	if val != "" {
		return val, nil
	}
	path, err := homedir.Expand(path)
	if err != nil {
		return "", err
	}
	f, err := os.Open(path) // #nosec
	if os.IsNotExist(err) {
		return "", nil
	}
	if err != nil {
		return "", err
	}
	bts, _, err := bufio.NewReader(f).ReadLine()
	return string(bts), err
}<|MERGE_RESOLUTION|>--- conflicted
+++ resolved
@@ -43,19 +43,14 @@
 
 // Run the pipe
 func (Pipe) Run(ctx *context.Context) error {
-<<<<<<< HEAD
-	if err := ctx.CheckPipe("github"); err != nil {
+	if err := ctx.CheckPipe("release"); err != nil {
 		return err
 	}
 
-	token, err := loadEnv("GITHUB_TOKEN", ctx.Config.EnvFiles.GitHubToken)
-	ctx.Token = token
-=======
 	githubToken, githubTokenErr := loadEnv("GITHUB_TOKEN", ctx.Config.EnvFiles.GitHubToken)
 	gitlabToken, gitlabTokenErr := loadEnv("GITLAB_TOKEN", ctx.Config.EnvFiles.GitLabToken)
 	giteaToken, giteaTokenErr := loadEnv("GITEA_TOKEN", ctx.Config.EnvFiles.GiteaToken)
 
->>>>>>> 2c08ab87
 	if ctx.SkipPublish {
 		return pipe.ErrSkipPublishEnabled
 	}
